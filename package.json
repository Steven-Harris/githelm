{
  "name": "githelm",
  "version": "1.0.0",
  "description": "",
  "main": "src/main.js",
  "type": "module",
  "packageManager": "pnpm@9.12.1",
  "scripts": {
    "dev": "vite",
    "build": "tsc && vite build",
    "serve": "vite preview",
    "generate-pwa-icons": "pwa-assets-generator"
  },
  "repository": {
    "type": "git",
    "url": "git+https://github.com/Steven-Harris/githelm.git"
  },
  "author": "",
  "license": "ISC",
  "bugs": {
    "url": "https://github.com/Steven-Harris/githelm/issues"
  },
  "homepage": "https://githelm.com",
  "resolutions": {
    "sharp": "0.32.6",
    "sharp-ico": "0.1.5"
  },
  "dependencies": {
    "firebase": "^11.2.0",
    "sortablejs": "^1.15.6"
  },
  "devDependencies": {
    "@types/node": "^22.13.0",
    "@types/sortablejs": "^1.15.8",
    "@vite-pwa/assets-generator": "^0.2.6",
    "@vitejs/plugin-react": "^4.3.4",
    "autoprefixer": "^10.4.20",
    "cssnano": "^7.0.6",
<<<<<<< HEAD
    "firebase-tools": "^13.29.3",
    "postcss": "^8.4.49",
=======
    "postcss": "^8.5.1",
>>>>>>> b4120203
    "tailwindcss": "^3.4.17",
    "typescript": "^5.7.3",
    "vite": "^6.0.11",
    "vite-plugin-compression": "^0.5.1",
    "vite-plugin-pwa": "^0.21.1",
    "vite-tsconfig-paths": "^5.1.4",
    "workbox-window": "^7.3.0"
  }
}<|MERGE_RESOLUTION|>--- conflicted
+++ resolved
@@ -36,12 +36,8 @@
     "@vitejs/plugin-react": "^4.3.4",
     "autoprefixer": "^10.4.20",
     "cssnano": "^7.0.6",
-<<<<<<< HEAD
     "firebase-tools": "^13.29.3",
-    "postcss": "^8.4.49",
-=======
     "postcss": "^8.5.1",
->>>>>>> b4120203
     "tailwindcss": "^3.4.17",
     "typescript": "^5.7.3",
     "vite": "^6.0.11",
