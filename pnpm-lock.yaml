--- conflicted
+++ resolved
@@ -50,11 +50,7 @@
         version: 6.6.3
       '@testing-library/svelte':
         specifier: ^5.2.7
-<<<<<<< HEAD
-        version: 5.2.7(svelte@5.27.0)(vite@6.3.5(@types/node@22.14.1)(jiti@2.4.2)(lightningcss@1.29.2)(terser@5.39.0)(yaml@2.7.0))(vitest@3.1.3)
-=======
         version: 5.2.7(svelte@5.27.0)(vite@6.3.5(@types/node@22.14.1)(jiti@2.4.2)(lightningcss@1.29.2)(terser@5.39.0)(yaml@2.7.0))(vitest@2.1.9)
->>>>>>> 4fe51fb6
       '@tsconfig/svelte':
         specifier: 5.0.4
         version: 5.0.4
@@ -62,13 +58,8 @@
         specifier: ^1.0.0
         version: 1.0.0
       '@vite-pwa/sveltekit':
-<<<<<<< HEAD
-        specifier: ^1.0.0
-        version: 1.0.0(@sveltejs/kit@2.20.7(@sveltejs/vite-plugin-svelte@5.0.3(svelte@5.27.0)(vite@6.3.5(@types/node@22.14.1)(jiti@2.4.2)(lightningcss@1.29.2)(terser@5.39.0)(yaml@2.7.0)))(svelte@5.27.0)(vite@6.3.5(@types/node@22.14.1)(jiti@2.4.2)(lightningcss@1.29.2)(terser@5.39.0)(yaml@2.7.0)))(@vite-pwa/assets-generator@1.0.0)(vite@6.3.5(@types/node@22.14.1)(jiti@2.4.2)(lightningcss@1.29.2)(terser@5.39.0)(yaml@2.7.0))(workbox-build@7.3.0)(workbox-window@7.3.0)
-=======
         specifier: ^0.6.8
         version: 0.6.8(@sveltejs/kit@2.20.7(@sveltejs/vite-plugin-svelte@5.0.3(svelte@5.27.0)(vite@6.3.5(@types/node@22.14.1)(jiti@2.4.2)(lightningcss@1.29.2)(terser@5.39.0)(yaml@2.7.0)))(svelte@5.27.0)(vite@6.3.5(@types/node@22.14.1)(jiti@2.4.2)(lightningcss@1.29.2)(terser@5.39.0)(yaml@2.7.0)))(@vite-pwa/assets-generator@0.2.6)(vite-plugin-pwa@0.21.2(@vite-pwa/assets-generator@0.2.6)(vite@6.3.5(@types/node@22.14.1)(jiti@2.4.2)(lightningcss@1.29.2)(terser@5.39.0)(yaml@2.7.0))(workbox-build@7.3.0)(workbox-window@7.3.0))
->>>>>>> 4fe51fb6
       '@vitest/coverage-v8':
         specifier: ^3.1.2
         version: 3.1.2(vitest@3.1.3)
@@ -106,23 +97,14 @@
         specifier: ^5.8.3
         version: 5.8.3
       vite:
-<<<<<<< HEAD
-        specifier: ^6.2.6
-=======
         specifier: ^6.2.7
->>>>>>> 4fe51fb6
         version: 6.3.5(@types/node@22.14.1)(jiti@2.4.2)(lightningcss@1.29.2)(terser@5.39.0)(yaml@2.7.0)
       vite-plugin-compression:
         specifier: ^0.5.1
         version: 0.5.1(vite@6.3.5(@types/node@22.14.1)(jiti@2.4.2)(lightningcss@1.29.2)(terser@5.39.0)(yaml@2.7.0))
       vite-plugin-pwa:
-<<<<<<< HEAD
-        specifier: ^1.0.0
-        version: 1.0.0(@vite-pwa/assets-generator@1.0.0)(vite@6.3.5(@types/node@22.14.1)(jiti@2.4.2)(lightningcss@1.29.2)(terser@5.39.0)(yaml@2.7.0))(workbox-build@7.3.0)(workbox-window@7.3.0)
-=======
         specifier: ^0.21.2
         version: 0.21.2(@vite-pwa/assets-generator@0.2.6)(vite@6.3.5(@types/node@22.14.1)(jiti@2.4.2)(lightningcss@1.29.2)(terser@5.39.0)(yaml@2.7.0))(workbox-build@7.3.0)(workbox-window@7.3.0)
->>>>>>> 4fe51fb6
       vitest:
         specifier: ^3.1.3
         version: 3.1.3(@types/node@22.14.1)(@vitest/ui@3.1.2)(jiti@2.4.2)(jsdom@26.1.0)(lightningcss@1.29.2)(msw@2.7.5(@types/node@22.14.1)(typescript@5.8.3))(terser@5.39.0)(yaml@2.7.0)
@@ -5480,8 +5462,6 @@
       '@vite-pwa/assets-generator':
         optional: true
 
-<<<<<<< HEAD
-=======
   vite@5.4.18:
     resolution: {integrity: sha512-1oDcnEp3lVyHCuQ2YFelM4Alm2o91xNoMncRm1U7S+JdYfYOvbiGZ3/CxGttrOu2M/KcGz7cRC2DoNUA6urmMA==}
     engines: {node: ^18.0.0 || >=20.0.0}
@@ -5513,7 +5493,6 @@
       terser:
         optional: true
 
->>>>>>> 4fe51fb6
   vite@6.3.5:
     resolution: {integrity: sha512-cZn6NDFE7wdTpINgs++ZJ4N49W2vRp8LCKrn3Ob1kYNtOo21vfDoaV5GzBfLU4MovSAB8uNRm4jgzVQZ+mBzPQ==}
     engines: {node: ^18.0.0 || ^20.0.0 || >=22.0.0}
@@ -7984,21 +7963,13 @@
       lodash: 4.17.21
       redent: 3.0.0
 
-<<<<<<< HEAD
-  '@testing-library/svelte@5.2.7(svelte@5.27.0)(vite@6.3.5(@types/node@22.14.1)(jiti@2.4.2)(lightningcss@1.29.2)(terser@5.39.0)(yaml@2.7.0))(vitest@3.1.3)':
-=======
   '@testing-library/svelte@5.2.7(svelte@5.27.0)(vite@6.3.5(@types/node@22.14.1)(jiti@2.4.2)(lightningcss@1.29.2)(terser@5.39.0)(yaml@2.7.0))(vitest@2.1.9)':
->>>>>>> 4fe51fb6
     dependencies:
       '@testing-library/dom': 10.4.0
       svelte: 5.27.0
     optionalDependencies:
       vite: 6.3.5(@types/node@22.14.1)(jiti@2.4.2)(lightningcss@1.29.2)(terser@5.39.0)(yaml@2.7.0)
-<<<<<<< HEAD
-      vitest: 3.1.3(@types/node@22.14.1)(@vitest/ui@3.1.2)(jiti@2.4.2)(jsdom@26.1.0)(lightningcss@1.29.2)(msw@2.7.5(@types/node@22.14.1)(typescript@5.8.3))(terser@5.39.0)(yaml@2.7.0)
-=======
       vitest: 2.1.9(@types/node@22.14.1)(@vitest/ui@3.1.2)(jsdom@26.1.0)(lightningcss@1.29.2)(msw@2.7.5(@types/node@22.14.1)(typescript@5.8.3))(terser@5.39.0)
->>>>>>> 4fe51fb6
 
   '@tootallnate/once@2.0.0': {}
 
@@ -8076,21 +8047,12 @@
     transitivePeerDependencies:
       - bare-buffer
 
-<<<<<<< HEAD
-  '@vite-pwa/sveltekit@1.0.0(@sveltejs/kit@2.20.7(@sveltejs/vite-plugin-svelte@5.0.3(svelte@5.27.0)(vite@6.3.5(@types/node@22.14.1)(jiti@2.4.2)(lightningcss@1.29.2)(terser@5.39.0)(yaml@2.7.0)))(svelte@5.27.0)(vite@6.3.5(@types/node@22.14.1)(jiti@2.4.2)(lightningcss@1.29.2)(terser@5.39.0)(yaml@2.7.0)))(@vite-pwa/assets-generator@1.0.0)(vite@6.3.5(@types/node@22.14.1)(jiti@2.4.2)(lightningcss@1.29.2)(terser@5.39.0)(yaml@2.7.0))(workbox-build@7.3.0)(workbox-window@7.3.0)':
-    dependencies:
-      '@sveltejs/kit': 2.20.7(@sveltejs/vite-plugin-svelte@5.0.3(svelte@5.27.0)(vite@6.3.5(@types/node@22.14.1)(jiti@2.4.2)(lightningcss@1.29.2)(terser@5.39.0)(yaml@2.7.0)))(svelte@5.27.0)(vite@6.3.5(@types/node@22.14.1)(jiti@2.4.2)(lightningcss@1.29.2)(terser@5.39.0)(yaml@2.7.0))
-      kolorist: 1.8.0
-      tinyglobby: 0.2.13
-      vite-plugin-pwa: 1.0.0(@vite-pwa/assets-generator@1.0.0)(vite@6.3.5(@types/node@22.14.1)(jiti@2.4.2)(lightningcss@1.29.2)(terser@5.39.0)(yaml@2.7.0))(workbox-build@7.3.0)(workbox-window@7.3.0)
-=======
   '@vite-pwa/sveltekit@0.6.8(@sveltejs/kit@2.20.7(@sveltejs/vite-plugin-svelte@5.0.3(svelte@5.27.0)(vite@6.3.5(@types/node@22.14.1)(jiti@2.4.2)(lightningcss@1.29.2)(terser@5.39.0)(yaml@2.7.0)))(svelte@5.27.0)(vite@6.3.5(@types/node@22.14.1)(jiti@2.4.2)(lightningcss@1.29.2)(terser@5.39.0)(yaml@2.7.0)))(@vite-pwa/assets-generator@0.2.6)(vite-plugin-pwa@0.21.2(@vite-pwa/assets-generator@0.2.6)(vite@6.3.5(@types/node@22.14.1)(jiti@2.4.2)(lightningcss@1.29.2)(terser@5.39.0)(yaml@2.7.0))(workbox-build@7.3.0)(workbox-window@7.3.0))':
     dependencies:
       '@sveltejs/kit': 2.20.7(@sveltejs/vite-plugin-svelte@5.0.3(svelte@5.27.0)(vite@6.3.5(@types/node@22.14.1)(jiti@2.4.2)(lightningcss@1.29.2)(terser@5.39.0)(yaml@2.7.0)))(svelte@5.27.0)(vite@6.3.5(@types/node@22.14.1)(jiti@2.4.2)(lightningcss@1.29.2)(terser@5.39.0)(yaml@2.7.0))
       kolorist: 1.8.0
       tinyglobby: 0.2.12
       vite-plugin-pwa: 0.21.2(@vite-pwa/assets-generator@0.2.6)(vite@6.3.5(@types/node@22.14.1)(jiti@2.4.2)(lightningcss@1.29.2)(terser@5.39.0)(yaml@2.7.0))(workbox-build@7.3.0)(workbox-window@7.3.0)
->>>>>>> 4fe51fb6
     optionalDependencies:
       '@vite-pwa/assets-generator': 1.0.0
     transitivePeerDependencies:
@@ -12072,19 +12034,11 @@
     transitivePeerDependencies:
       - supports-color
 
-<<<<<<< HEAD
-  vite-plugin-pwa@1.0.0(@vite-pwa/assets-generator@1.0.0)(vite@6.3.5(@types/node@22.14.1)(jiti@2.4.2)(lightningcss@1.29.2)(terser@5.39.0)(yaml@2.7.0))(workbox-build@7.3.0)(workbox-window@7.3.0):
-    dependencies:
-      debug: 4.4.0
-      pretty-bytes: 6.1.1
-      tinyglobby: 0.2.13
-=======
   vite-plugin-pwa@0.21.2(@vite-pwa/assets-generator@0.2.6)(vite@6.3.5(@types/node@22.14.1)(jiti@2.4.2)(lightningcss@1.29.2)(terser@5.39.0)(yaml@2.7.0))(workbox-build@7.3.0)(workbox-window@7.3.0):
     dependencies:
       debug: 4.4.0
       pretty-bytes: 6.1.1
       tinyglobby: 0.2.12
->>>>>>> 4fe51fb6
       vite: 6.3.5(@types/node@22.14.1)(jiti@2.4.2)(lightningcss@1.29.2)(terser@5.39.0)(yaml@2.7.0)
       workbox-build: 7.3.0
       workbox-window: 7.3.0
@@ -12093,8 +12047,6 @@
     transitivePeerDependencies:
       - supports-color
 
-<<<<<<< HEAD
-=======
   vite@5.4.18(@types/node@22.14.1)(lightningcss@1.29.2)(terser@5.39.0):
     dependencies:
       esbuild: 0.21.5
@@ -12106,7 +12058,6 @@
       lightningcss: 1.29.2
       terser: 5.39.0
 
->>>>>>> 4fe51fb6
   vite@6.3.5(@types/node@22.14.1)(jiti@2.4.2)(lightningcss@1.29.2)(terser@5.39.0)(yaml@2.7.0):
     dependencies:
       esbuild: 0.25.2
