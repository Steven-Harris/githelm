--- conflicted
+++ resolved
@@ -32,15 +32,10 @@
       {/if}
     </div>
 
-<<<<<<< HEAD
-    {#if ($isLoading && filteredRepos.length == 0) || firstLoad}
-      <div class="flex items-center justify-center p-8 text-center hero-card">Loading pull requests...</div>
-=======
     {#if $isLoading && firstLoad}
       <div class="flex items-center justify-center p-8 text-center hero-card">
         Loading pull requests...
       </div>
->>>>>>> 9e8c7a31
     {:else if $pullRequestConfigs.length === 0}
       <div class="flex flex-col items-center justify-center p-8 text-center hero-card">
         <div class="text-lg text-[#8b949e] mb-4">No repositories configured for pull requests monitoring</div>
